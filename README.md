# CS 451/551: Database Processing, Fall 2025

Acknowledgments and Thanks to Prof. Mohammad Sadoghi (UC Davis)

# M2 Testing information
Standard m2 tests:
python3 -u m2_tester_part1.py
python3 -u m2_tester_part2.py

- !Important! Delete the data created by m2_tester_part1 BEFORE running exam_tester_m2_part1!

Exam m2 tests:
python3 -u exam_tester_m2_part1.py
<<<<<<< HEAD
python3 -u exam_tester_m2_part2.py
=======
python3 -u exam_tester_m2_part2.py

### where things live

# Configuration & layout

    lstore/config.py

        - Meta columns: INDIRECTION, RID, TIMESTAMP, SCHEMA, and META_COLUMNS.

        - Persistence knobs: buffer-pool size, page capacity, filename suffixes.

        - DB metadata file name: metadata.json.

        - Merge flags: ENABLE_BACKGROUND_MERGE, MERGE_ON_CLOSE, MERGE_TAIL_THRESHOLD, FLUSH_ON_CLOSE.

        - Note: DATA_DIR is set dynamically by Database.open(path).



# Database lifecycle & catalog

    lstore/db.py

        - open(path): sets config.DATA_DIR = path, reads metadata.json, constructs tables/buffer pool, and calls Table.recover() per table.

        - close(): writes metadata.json as {name, num_columns, key_index}, merges only if MERGE_ON_CLOSE=True, then flushes dirty pages.



# Physical pages & buffer pool

    - lstore/page.py: fixed-size column pages with JSON toJSON()/fromJSON(). Page IDs are formatted to include table/column/page/base-or-tail.

    - lstore/pagebuffer.py: buffer pool with pin/unpin, dirty tracking, LRU-ish eviction, and flush_all().



# Table core (base/tail, updates, recovery, merge)

    lstore/table.py

        - page_directory: RID -> [(page_id, slot)] for all physical columns (meta + user).

        - Counters for next base/tail RID; deleted set; per-table Index; link to the buffer pool.

        - Insert: enforces PK uniqueness (via PK index if present; else scans base key cells), writes meta+user into base pages, updates indexes.

        - Update (cumulative tail): materializes the latest row, applies None as “no change,” builds a schema bitmask for changed columns, appends a tail RID with prev_ptr → previous RID, and updates base INDIRECTION to point to the new head.

        - Recovery: scans on-disk pages for base and tail records, rebuilds page_directory (meta + any written user cols), recovers counters, and re-creates the PK index.

        - Merge: implemented as a latest-values writeback into base pages; it clears base INDIRECTION/SCHEMA (history-collapsing). Because of that, we do not run merge on close by default.

        - Background-merge scaffolding (_schedule_merge, worker) exists; no automatic triggers are wired in this build.



# Query API & versioned reads

    lstore/query.py

        - API: insert, select, update, delete, sum (range), select_version, sum_version.

        - PK resolution prefers the PK index; fallback scans the base key column (never tails); respects deleted.

        - Version mapping: relative version (0, −1, −2, …) → non-negative index (0,1,2,…). The composer expects this already-normalized index (fixed a prior double-mapping bug).

        - Chain & compose: builds newest→older tail chain and overlays columns using the schema bitmask until all projected columns are satisfied (or we return the base).



# Indexes

    lstore/index.py

        - One dictionary per indexed user column; PK index is present by default.

        - create_index(col) populates from base records; drop_index(col) removes it.

        - update_entry() keeps secondary indexes consistent on updates (PK is immutable).

    lstore/bplustree.py

        - Optional B+-Tree reference; index.py currently uses hash maps but can be swapped.



# Storage model & lineage (what we implement)

    - Base pages store original inserts; tail pages store updates.

    - Indirection chain: base’s INDIRECTION points to the newest tail; each tail’s INDIRECTION points to the previous RID (tail or base).

    - Schema encoding on each tail is a bitmask of changed user columns.

    - Cumulative tails: tails carry the updated values for changed columns; reads reconstruct by overlaying tails newest→older until all needed columns are filled.



# Durability & buffer pool

    - All page I/O is rooted at config.DATA_DIR, which Database.open(path) sets (e.g., ./CS451 in the testers).

    - On page miss, the buffer pool loads from disk; on eviction, dirty pages are flushed.

    - On close(), dirty pages are flushed if FLUSH_ON_CLOSE=True.



# Recovery (what happens on open())

    1. Read metadata.json → build table list with {name, num_columns, key_index}.

    2. For each table, scan all base and tail pages and rebuild page_directory entries for:

        - Meta: RID, INDIRECTION, TIMESTAMP, SCHEMA

        - Any user columns present in that page

    3. Restore base/tail counters and (re)build the PK index.

    4. After recovery, tail chains are walkable (base head → tail → … → base), enabling versioned reads after a restart.



# Versioned reads (time-travel)

    Callers pass relative_version:

        0 = newest (latest tail or base if none)

        -1 = one version older

        -k = k versions older; beyond oldest tail → base

    We convert to an index (0,1,2,…) and:

        1. Start at that tail in the chain (or base if you asked too far back),

        2. Walk older tails, overlaying only columns where the schema bit is set,

        3. Stop when all projected columns are satisfied (or we reach base).



# Merge policy (current behavior)

    - Table.merge() exists and works, but it collapses history by writing latest values into base and clearing base INDIRECTION/SCHEMA.

    - Because we need time-travel across process boundaries (the “Part 1 → Part 2” testers), Database.close() does not call merge() unless you explicitly set MERGE_ON_CLOSE=True.

    - A background merge scaffold (queue + worker) is present; by default, no automatic threshold/“tail count” trigger is wired in this build. If you want to merge when a tail page seals or at a count threshold, add a call to _schedule_merge() in the tail-append/seal path.



# On-disk layout

<DATA_DIR>/               # set by Database.open(path)
  metadata.json           # [{name, num_columns, key_index}, ...]
  <table>/
    base/
      col_<i>_page_<n>.page.json
    tail/
      col_<i>_page_<n>.page.json

Each JSON page stores fixed-length integer slots and a small header. The buffer pool marshals these via Page.toJSON()/fromJSON().
>>>>>>> 686d6c79
<|MERGE_RESOLUTION|>--- conflicted
+++ resolved
@@ -11,9 +11,6 @@
 
 Exam m2 tests:
 python3 -u exam_tester_m2_part1.py
-<<<<<<< HEAD
-python3 -u exam_tester_m2_part2.py
-=======
 python3 -u exam_tester_m2_part2.py
 
 ### where things live
@@ -181,4 +178,180 @@
       col_<i>_page_<n>.page.json
 
 Each JSON page stores fixed-length integer slots and a small header. The buffer pool marshals these via Page.toJSON()/fromJSON().
->>>>>>> 686d6c79
+
+# M2 Testing information
+Standard m2 tests:
+python3 -u m2_tester_part1.py
+python3 -u m2_tester_part2.py
+
+- !Important! Delete the data created by m2_tester_part1 BEFORE running exam_tester_m2_part1!
+
+Exam m2 tests:
+python3 -u exam_tester_m2_part1.py
+python3 -u exam_tester_m2_part2.py
+
+### where things live
+
+# Configuration & layout
+
+    lstore/config.py
+
+        - Meta columns: INDIRECTION, RID, TIMESTAMP, SCHEMA, and META_COLUMNS.
+
+        - Persistence knobs: buffer-pool size, page capacity, filename suffixes.
+
+        - DB metadata file name: metadata.json.
+
+        - Merge flags: ENABLE_BACKGROUND_MERGE, MERGE_ON_CLOSE, MERGE_TAIL_THRESHOLD, FLUSH_ON_CLOSE.
+
+        - Note: DATA_DIR is set dynamically by Database.open(path).
+
+
+
+# Database lifecycle & catalog
+
+    lstore/db.py
+
+        - open(path): sets config.DATA_DIR = path, reads metadata.json, constructs tables/buffer pool, and calls Table.recover() per table.
+
+        - close(): writes metadata.json as {name, num_columns, key_index}, merges only if MERGE_ON_CLOSE=True, then flushes dirty pages.
+
+
+
+# Physical pages & buffer pool
+
+    - lstore/page.py: fixed-size column pages with JSON toJSON()/fromJSON(). Page IDs are formatted to include table/column/page/base-or-tail.
+
+    - lstore/pagebuffer.py: buffer pool with pin/unpin, dirty tracking, LRU-ish eviction, and flush_all().
+
+
+
+# Table core (base/tail, updates, recovery, merge)
+
+    lstore/table.py
+
+        - page_directory: RID -> [(page_id, slot)] for all physical columns (meta + user).
+
+        - Counters for next base/tail RID; deleted set; per-table Index; link to the buffer pool.
+
+        - Insert: enforces PK uniqueness (via PK index if present; else scans base key cells), writes meta+user into base pages, updates indexes.
+
+        - Update (cumulative tail): materializes the latest row, applies None as “no change,” builds a schema bitmask for changed columns, appends a tail RID with prev_ptr → previous RID, and updates base INDIRECTION to point to the new head.
+
+        - Recovery: scans on-disk pages for base and tail records, rebuilds page_directory (meta + any written user cols), recovers counters, and re-creates the PK index.
+
+        - Merge: implemented as a latest-values writeback into base pages; it clears base INDIRECTION/SCHEMA (history-collapsing). Because of that, we do not run merge on close by default.
+
+        - Background-merge scaffolding (_schedule_merge, worker) exists; no automatic triggers are wired in this build.
+
+
+
+# Query API & versioned reads
+
+    lstore/query.py
+
+        - API: insert, select, update, delete, sum (range), select_version, sum_version.
+
+        - PK resolution prefers the PK index; fallback scans the base key column (never tails); respects deleted.
+
+        - Version mapping: relative version (0, −1, −2, …) → non-negative index (0,1,2,…). The composer expects this already-normalized index (fixed a prior double-mapping bug).
+
+        - Chain & compose: builds newest→older tail chain and overlays columns using the schema bitmask until all projected columns are satisfied (or we return the base).
+
+
+
+# Indexes
+
+    lstore/index.py
+
+        - One dictionary per indexed user column; PK index is present by default.
+
+        - create_index(col) populates from base records; drop_index(col) removes it.
+
+        - update_entry() keeps secondary indexes consistent on updates (PK is immutable).
+
+    lstore/bplustree.py
+
+        - Optional B+-Tree reference; index.py currently uses hash maps but can be swapped.
+
+
+
+# Storage model & lineage (what we implement)
+
+    - Base pages store original inserts; tail pages store updates.
+
+    - Indirection chain: base’s INDIRECTION points to the newest tail; each tail’s INDIRECTION points to the previous RID (tail or base).
+
+    - Schema encoding on each tail is a bitmask of changed user columns.
+
+    - Cumulative tails: tails carry the updated values for changed columns; reads reconstruct by overlaying tails newest→older until all needed columns are filled.
+
+
+
+# Durability & buffer pool
+
+    - All page I/O is rooted at config.DATA_DIR, which Database.open(path) sets (e.g., ./CS451 in the testers).
+
+    - On page miss, the buffer pool loads from disk; on eviction, dirty pages are flushed.
+
+    - On close(), dirty pages are flushed if FLUSH_ON_CLOSE=True.
+
+
+
+# Recovery (what happens on open())
+
+    1. Read metadata.json → build table list with {name, num_columns, key_index}.
+
+    2. For each table, scan all base and tail pages and rebuild page_directory entries for:
+
+        - Meta: RID, INDIRECTION, TIMESTAMP, SCHEMA
+
+        - Any user columns present in that page
+
+    3. Restore base/tail counters and (re)build the PK index.
+
+    4. After recovery, tail chains are walkable (base head → tail → … → base), enabling versioned reads after a restart.
+
+
+
+# Versioned reads (time-travel)
+
+    Callers pass relative_version:
+
+        0 = newest (latest tail or base if none)
+
+        -1 = one version older
+
+        -k = k versions older; beyond oldest tail → base
+
+    We convert to an index (0,1,2,…) and:
+
+        1. Start at that tail in the chain (or base if you asked too far back),
+
+        2. Walk older tails, overlaying only columns where the schema bit is set,
+
+        3. Stop when all projected columns are satisfied (or we reach base).
+
+
+
+# Merge policy (current behavior)
+
+    - Table.merge() exists and works, but it collapses history by writing latest values into base and clearing base INDIRECTION/SCHEMA.
+
+    - Because we need time-travel across process boundaries (the “Part 1 → Part 2” testers), Database.close() does not call merge() unless you explicitly set MERGE_ON_CLOSE=True.
+
+    - A background merge scaffold (queue + worker) is present; by default, no automatic threshold/“tail count” trigger is wired in this build. If you want to merge when a tail page seals or at a count threshold, add a call to _schedule_merge() in the tail-append/seal path.
+
+
+
+# On-disk layout
+
+<DATA_DIR>/               # set by Database.open(path)
+  metadata.json           # [{name, num_columns, key_index}, ...]
+  <table>/
+    base/
+      col_<i>_page_<n>.page.json
+    tail/
+      col_<i>_page_<n>.page.json
+
+Each JSON page stores fixed-length integer slots and a small header. The buffer pool marshals these via Page.toJSON()/fromJSON().